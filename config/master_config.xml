<?xml version="1.0" encoding="ISO-8859-1"?>

<genie_config>

   <!-- ****** CONFIGURATION FOR EVENT GENERATION MODULES ****** -->
   <config alg="genie::EventGenerator">              EventGenerator.xml              </config>
   <config alg="genie::FermiMover">                  FermiMover.xml                  </config>
   <config alg="genie::HadronTransporter">           HadronTransporter.xml           </config>
   <config alg="genie::HAIntranuke">                 HAIntranuke.xml                 </config>
   <config alg="genie::HNIntranuke">                 HNIntranuke.xml                 </config>
   <config alg="genie::HAIntranuke2014">             HAIntranuke2014.xml              </config>
   <config alg="genie::HNIntranuke2014">             HNIntranuke2014.xml              </config>
   <config alg="genie::UnstableParticleDecayer">     UnstableParticleDecayer.xml     </config>
   <config alg="genie::PauliBlocker">                PauliBlocker.xml                </config>
   <config alg="genie::NucDeExcitationSim">          NucDeExcitationSim.xml          </config>
   <config alg="genie::NucBindEnergyAggregator">     NucBindEnergyAggregator.xml     </config>
   <config alg="genie::InitialStateAppender">        InitialStateAppender.xml        </config>
   <config alg="genie::VertexGenerator">             VertexGenerator.xml             </config>
   <config alg="genie::QELPrimaryLeptonGenerator">   QELPrimaryLeptonGenerator.xml   </config>
   <config alg="genie::DISPrimaryLeptonGenerator">   DISPrimaryLeptonGenerator.xml   </config>
   <config alg="genie::RESPrimaryLeptonGenerator">   RESPrimaryLeptonGenerator.xml   </config>
   <config alg="genie::NuEPrimaryLeptonGenerator">   NuEPrimaryLeptonGenerator.xml   </config>
   <config alg="genie::COHPrimaryLeptonGenerator">   COHPrimaryLeptonGenerator.xml   </config>
   <config alg="genie::DFRPrimaryLeptonGenerator">   DFRPrimaryLeptonGenerator.xml   </config>
   <config alg="genie::SKPrimaryLeptonGenerator">    SKPrimaryLeptonGenerator.xml    </config>   
   <config alg="genie::QELKinematicsGenerator">      QELKinematicsGenerator.xml      </config>
   <config alg="genie::DISKinematicsGenerator">      DISKinematicsGenerator.xml      </config>
   <config alg="genie::RESKinematicsGenerator">      RESKinematicsGenerator.xml      </config>
   <config alg="genie::NuEKinematicsGenerator">      NuEKinematicsGenerator.xml      </config>
   <config alg="genie::COHKinematicsGenerator">      COHKinematicsGenerator.xml      </config>
   <config alg="genie::COHElKinematicsGenerator">    COHElKinematicsGenerator.xml    </config>
   <config alg="genie::DFRKinematicsGenerator">      DFRKinematicsGenerator.xml      </config>
   <config alg="genie::SKKinematicsGenerator">       SKKinematicsGenerator.xml       </config>   
   <config alg="genie::QELHadronicSystemGenerator">  QELHadronicSystemGenerator.xml  </config>
   <config alg="genie::COHHadronicSystemGenerator">  COHHadronicSystemGenerator.xml  </config>
   <config alg="genie::COHElHadronicSystemGenerator">COHElHadronicSystemGenerator.xml</config>
   <config alg="genie::DFRHadronicSystemGenerator">  DFRHadronicSystemGenerator.xml  </config>
   <config alg="genie::DISHadronicSystemGenerator">  DISHadronicSystemGenerator.xml  </config>
   <config alg="genie::RESHadronicSystemGenerator">  RESHadronicSystemGenerator.xml  </config>
   <config alg="genie::RSPPHadronicSystemGenerator"> RSPPHadronicSystemGenerator.xml </config>
   <config alg="genie::SKHadronicSystemGenerator">   SKHadronicSystemGenerator.xml   </config>   
   <config alg="genie::NuETargetRemnantGenerator">   NuETargetRemnantGenerator.xml   </config>
   <config alg="genie::RSPPResonanceSelector">       RSPPResonanceSelector.xml       </config>
   <config alg="genie::AMNuGammaGenerator">          AMNuGammaGenerator.xml          </config>
   <config alg="genie::MECGenerator">                MECGenerator.xml                </config>
   <config alg="genie::GLRESGenerator">              GLRESGenerator.xml              </config>
   <config alg="genie::NucleonDecayPrimaryVtxGenerator"> NucleonDecayPrimaryVtxGenerator.xml </config>

   <!-- ****** CONFIGURATION FOR LIST-GENERATORS ****** -->
   <config alg="genie::QELInteractionListGenerator">           QELInteractionListGenerator.xml       </config>
   <config alg="genie::RSPPInteractionListGenerator">          RSPPInteractionListGenerator.xml      </config>
   <config alg="genie::RESInteractionListGenerator">           RESInteractionListGenerator.xml       </config>
   <config alg="genie::DISInteractionListGenerator">           DISInteractionListGenerator.xml       </config>
   <config alg="genie::NuEInteractionListGenerator">           NuEInteractionListGenerator.xml       </config>
   <config alg="genie::COHInteractionListGenerator">           COHInteractionListGenerator.xml       </config>
   <config alg="genie::AMNuGammaInteractionListGenerator">     AMNuGammaInteractionListGenerator.xml </config>
   <config alg="genie::MECInteractionListGenerator">           MECInteractionListGenerator.xml       </config>
   <config alg="genie::GLRESInteractionListGenerator">         GLRESInteractionListGenerator.xml     </config>
   <config alg="genie::DFRInteractionListGenerator">           DFRInteractionListGenerator.xml       </config>
   <config alg="genie::SKInteractionListGenerator">            SKInteractionListGenerator.xml        </config>    
   <config alg="genie::DummyInteractionListGenerator">         Default.xml                           </config>
   <config alg="genie::InteractionListAssembler">              InteractionListAssembler.xml          </config>
   <config alg="genie::EventGeneratorListAssembler">           EventGeneratorListAssembler.xml       </config>

   <!--  ****** CONFIGURATION FOR INTERACTION SELECTORS ****** -->
   <config alg="genie::PhysInteractionSelector">     PhysInteractionSelector.xml     </config>
   <config alg="genie::ToyInteractionSelector">      ToyInteractionSelector.xml      </config>

   <!-- ****** CONFIGURATION FOR FRAGMENTATION FUNCTIONS ****** -->
   <config alg="genie::PetersonFragm">               PetersonFragm.xml               </config>
   <config alg="genie::CollinsSpillerFragm">         CollinsSpillerFragm.xml         </config>

   <!-- ****** CONFIGURATION FOR FRAGMENTATION ALGORITHMS ****** -->
   <config alg="genie::KNOHadronization">            KNOHadronization.xml            </config>
   <config alg="genie::KNOPythiaHadronization">      KNOPythiaHadronization.xml      </config>
   <config alg="genie::PythiaHadronization">         PythiaHadronization.xml         </config>
   <config alg="genie::CharmHadronization">          CharmHadronization.xml          </config>

   <!-- ****** CONFIGURATION FOR PARTON DENSITY FUNCTION ALGORITHMS ****** -->
   <config alg="genie::GRV98LO">                     GRV98LO.xml                     </config>
   <config alg="genie::PDFLIB">                      PDFLIB.xml                      </config>
   <config alg="genie::BYPDF">                       BYPDF.xml                       </config>

   <!-- ****** CONFIGURATION FOR PARTICLE DECAY ALGORITHMS****** -->
   <config alg="genie::PythiaDecayer">               PythiaDecayer.xml               </config>
   <config alg="genie::BaryonResonanceDecayer">      BaryonResonanceDecayer.xml      </config>

   <!--  ****** CONFIGURATION FORM FACTOR and STRUCTURE FUNCTION ALGORITHMS ****** -->
   <config alg="genie::DipoleELFormFactorsModel">    DipoleELFormFactorsModel.xml    </config>
   <config alg="genie::BBA03ELFormFactorsModel">     BBA03ELFormFactorsModel.xml     </config>
   <config alg="genie::BBA05ELFormFactorsModel">     BBA05ELFormFactorsModel.xml     </config>
   <config alg="genie::LwlynSmithFFCC">              LwlynSmithFFCC.xml              </config>
   <config alg="genie::TransverseEnhancementFFModel"> TransverseEnhancementFFModel.xml </config>
   <config alg="genie::LwlynSmithFFNC">              LwlynSmithFFNC.xml              </config>
   <config alg="genie::QPMDISStrucFunc">             QPMDISStrucFunc.xml             </config>
   <config alg="genie::BYStrucFunc">                 BYStrucFunc.xml                 </config>
   <config alg="genie::RSHelicityAmplModelCC">       RSHelicityAmplModelCC.xml       </config>
   <config alg="genie::RSHelicityAmplModelNCp">      RSHelicityAmplModelNCp.xml      </config>
   <config alg="genie::RSHelicityAmplModelNCn">      RSHelicityAmplModelNCn.xml      </config>
   <config alg="genie::RSHelicityAmplModelEMp">      RSHelicityAmplModelEMp.xml      </config>
   <config alg="genie::RSHelicityAmplModelEMn">      RSHelicityAmplModelEMn.xml      </config>

   <!--  ****** CONFIGURATION GENERIC CROSS SECTION INTEGRATORS ****** -->
   <config alg="genie::QELXSec">                     QELXSec.xml                     </config>
   <config alg="genie::DISXSec">                     DISXSec.xml                     </config>
   <config alg="genie::COHXSec">                     COHXSec.xml                     </config>
   <config alg="genie::AlamSimoAtharVacasSKXSec">    AlamSimoAtharVacasSKXSec.xml    </config>   
   <config alg="genie::IMDXSec">                     IMDXSec.xml                     </config>
   <config alg="genie::RESXSec">                     RESXSec.xml                     </config>
   <config alg="genie::NuElectronXSec">              NuElectronXSec.xml              </config>

   <!--  ****** CONFIGURATION FOR XSEC ALGORITHMS ****** -->
<<<<<<< HEAD
   <config alg="genie::AhrensNCELPXSec">             AhrensNCELPXSec.xml             </config>
   <config alg="genie::LwlynSmithQELCCPXSec">        LwlynSmithQELCCPXSec.xml        </config>
   <config alg="genie::QPMDISPXSec">                 QPMDISPXSec.xml                 </config>
   <config alg="genie::AivazisCharmPXSecLO">         AivazisCharmPXSecLO.xml         </config>
   <config alg="genie::SlowRsclCharmDISPXSecLO">     SlowRsclCharmDISPXSecLO.xml     </config>
   <config alg="genie::KovalenkoQELCharmPXSec">      KovalenkoQELCharmPXSec.xml      </config>
   <config alg="genie::P33PaschosLalakulichPXSec">   P33PaschosLalakulichPXSec.xml   </config>
   <config alg="genie::BardinIMDRadCorPXSec">        BardinIMDRadCorPXSec.xml        </config>
   <config alg="genie::IMDAnnihilationPXSec">        IMDAnnihilationPXSec.xml        </config>
   <config alg="genie::COHElasticPXSec">             COHElasticPXSec.xml             </config>
   <config alg="genie::NuElectronPXSec">             NuElectronPXSec.xml             </config>
   <config alg="genie::GLRESPXSec">                  GLRESPXSec.xml                  </config>
   <config alg="genie::ReinDFRPXSec">                ReinDFRPXSec.xml                </config>
   <config alg="genie::BergerReinSehgalRESPXSec">    BergerReinSehgalRESPXSec.xml    </config>
   <config alg="genie::ReinSeghalCOHPiPXSec">        ReinSeghalCOHPiPXSec.xml        </config>
   <config alg="genie::ReinSeghalRESPXSec">          ReinSeghalRESPXSec.xml          </config>
   <config alg="genie::ReinSeghalSPPPXSec">          ReinSeghalSPPPXSec.xml          </config>
   <config alg="genie::ReinSeghalRESXSec">           ReinSeghalRESXSec.xml           </config>
   <config alg="genie::ReinSeghalSPPXSec">           ReinSeghalSPPXSec.xml           </config>
   <config alg="genie::H3AMNuGammaPXSec">            H3AMNuGammaPXSec.xml            </config>
   <config alg="genie::MECPXSec">                    MECPXSec.xml                    </config>
   <config alg="genie::RosenbluthPXSec">             RosenbluthPXSec.xml             </config>
   <config alg="genie::StrumiaVissaniIBDPXSec">      StrumiaVissaniIBDPXSec.xml      </config>
   <config alg="genie::DummyPXSec">                  Default.xml                     </config>
=======
   <config alg="genie::AhrensNCELPXSec">               AhrensNCELPXSec.xml               </config>
   <config alg="genie::LwlynSmithQELCCPXSec">          LwlynSmithQELCCPXSec.xml          </config>
   <config alg="genie::QPMDISPXSec">                   QPMDISPXSec.xml                   </config>
   <config alg="genie::AivazisCharmPXSecLO">           AivazisCharmPXSecLO.xml           </config>
   <config alg="genie::SlowRsclCharmDISPXSecLO">       SlowRsclCharmDISPXSecLO.xml       </config>
   <config alg="genie::KovalenkoQELCharmPXSec">        KovalenkoQELCharmPXSec.xml        </config>
   <config alg="genie::AlamSimoAtharVacasSKPXSec2014"> AlamSimoAtharVacasSKPXSec2014.xml </config>   
   <config alg="genie::P33PaschosLalakulichPXSec">     P33PaschosLalakulichPXSec.xml     </config>
   <config alg="genie::BardinIMDRadCorPXSec">          BardinIMDRadCorPXSec.xml          </config>
   <config alg="genie::IMDAnnihilationPXSec">          IMDAnnihilationPXSec.xml          </config>
   <config alg="genie::COHElasticPXSec">               COHElasticPXSec.xml               </config>
   <config alg="genie::NuElectronPXSec">               NuElectronPXSec.xml               </config>
   <config alg="genie::GLRESPXSec">                    GLRESPXSec.xml                    </config>
   <config alg="genie::BergerSehgalRESPXSec2014">      BergerSehgalRESPXSec2014.xml      </config>
   <config alg="genie::ReinDFRPXSec">                  ReinDFRPXSec.xml                  </config>
   <config alg="genie::ReinSehgalCOHPiPXSec">          ReinSehgalCOHPiPXSec.xml          </config>
   <config alg="genie::ReinSehgalRESPXSec">            ReinSehgalRESPXSec.xml            </config>
   <config alg="genie::ReinSehgalSPPPXSec">            ReinSehgalSPPPXSec.xml            </config>
   <config alg="genie::ReinSehgalRESXSec">             ReinSehgalRESXSec.xml             </config>
   <config alg="genie::ReinSehgalSPPXSec">             ReinSehgalSPPXSec.xml             </config>
   <config alg="genie::H3AMNuGammaPXSec">              H3AMNuGammaPXSec.xml              </config>
   <config alg="genie::MECPXSec">                      MECPXSec.xml                      </config>
   <config alg="genie::RosenbluthPXSec">               RosenbluthPXSec.xml               </config>
   <config alg="genie::StrumiaVissaniIBDPXSec">        StrumiaVissaniIBDPXSec.xml        </config>
   <config alg="genie::DummyPXSec">                    Default.xml                       </config>
>>>>>>> 5b3253a2

   <!--  ****** CONFIGURATION FOR NUCLEAR ENV. ALGORITHMS ****** -->
   <config alg="genie::NuclearModelMap">             NuclearModelMap.xml             </config>
   <config alg="genie::FGMBodekRitchie">             FGMBodekRitchie.xml             </config>
   <config alg="genie::EffectiveSF">                 EffectiveSF.xml                 </config>
   <config alg="genie::SpectralFunc1d">              SpectralFunc1d.xml              </config>
   <config alg="genie::SpectralFunc">                SpectralFunc.xml                </config>

   <!-- ****** CONFIGURATION FOR MODELS IN MUELOSS UTILITY PACKAGE ****** -->
   <config alg="genie::mueloss::BetheBlochModel">         BetheBlochModel.xml        </config>
   <config alg="genie::mueloss::BezrukovBugaevModel">     BezrukovBugaevModel.xml    </config>
   <config alg="genie::mueloss::KokoulinPetrukhinModel">  KokoulinPetrukhinModel.xml </config>
   <config alg="genie::mueloss::PetrukhinShestakovModel"> PetrukhinShestakovModel.xml</config>

</genie_config><|MERGE_RESOLUTION|>--- conflicted
+++ resolved
@@ -77,7 +77,6 @@
    <config alg="genie::CharmHadronization">          CharmHadronization.xml          </config>
 
    <!-- ****** CONFIGURATION FOR PARTON DENSITY FUNCTION ALGORITHMS ****** -->
-   <config alg="genie::GRV98LO">                     GRV98LO.xml                     </config>
    <config alg="genie::PDFLIB">                      PDFLIB.xml                      </config>
    <config alg="genie::BYPDF">                       BYPDF.xml                       </config>
 
@@ -110,32 +109,6 @@
    <config alg="genie::NuElectronXSec">              NuElectronXSec.xml              </config>
 
    <!--  ****** CONFIGURATION FOR XSEC ALGORITHMS ****** -->
-<<<<<<< HEAD
-   <config alg="genie::AhrensNCELPXSec">             AhrensNCELPXSec.xml             </config>
-   <config alg="genie::LwlynSmithQELCCPXSec">        LwlynSmithQELCCPXSec.xml        </config>
-   <config alg="genie::QPMDISPXSec">                 QPMDISPXSec.xml                 </config>
-   <config alg="genie::AivazisCharmPXSecLO">         AivazisCharmPXSecLO.xml         </config>
-   <config alg="genie::SlowRsclCharmDISPXSecLO">     SlowRsclCharmDISPXSecLO.xml     </config>
-   <config alg="genie::KovalenkoQELCharmPXSec">      KovalenkoQELCharmPXSec.xml      </config>
-   <config alg="genie::P33PaschosLalakulichPXSec">   P33PaschosLalakulichPXSec.xml   </config>
-   <config alg="genie::BardinIMDRadCorPXSec">        BardinIMDRadCorPXSec.xml        </config>
-   <config alg="genie::IMDAnnihilationPXSec">        IMDAnnihilationPXSec.xml        </config>
-   <config alg="genie::COHElasticPXSec">             COHElasticPXSec.xml             </config>
-   <config alg="genie::NuElectronPXSec">             NuElectronPXSec.xml             </config>
-   <config alg="genie::GLRESPXSec">                  GLRESPXSec.xml                  </config>
-   <config alg="genie::ReinDFRPXSec">                ReinDFRPXSec.xml                </config>
-   <config alg="genie::BergerReinSehgalRESPXSec">    BergerReinSehgalRESPXSec.xml    </config>
-   <config alg="genie::ReinSeghalCOHPiPXSec">        ReinSeghalCOHPiPXSec.xml        </config>
-   <config alg="genie::ReinSeghalRESPXSec">          ReinSeghalRESPXSec.xml          </config>
-   <config alg="genie::ReinSeghalSPPPXSec">          ReinSeghalSPPPXSec.xml          </config>
-   <config alg="genie::ReinSeghalRESXSec">           ReinSeghalRESXSec.xml           </config>
-   <config alg="genie::ReinSeghalSPPXSec">           ReinSeghalSPPXSec.xml           </config>
-   <config alg="genie::H3AMNuGammaPXSec">            H3AMNuGammaPXSec.xml            </config>
-   <config alg="genie::MECPXSec">                    MECPXSec.xml                    </config>
-   <config alg="genie::RosenbluthPXSec">             RosenbluthPXSec.xml             </config>
-   <config alg="genie::StrumiaVissaniIBDPXSec">      StrumiaVissaniIBDPXSec.xml      </config>
-   <config alg="genie::DummyPXSec">                  Default.xml                     </config>
-=======
    <config alg="genie::AhrensNCELPXSec">               AhrensNCELPXSec.xml               </config>
    <config alg="genie::LwlynSmithQELCCPXSec">          LwlynSmithQELCCPXSec.xml          </config>
    <config alg="genie::QPMDISPXSec">                   QPMDISPXSec.xml                   </config>
@@ -161,7 +134,6 @@
    <config alg="genie::RosenbluthPXSec">               RosenbluthPXSec.xml               </config>
    <config alg="genie::StrumiaVissaniIBDPXSec">        StrumiaVissaniIBDPXSec.xml        </config>
    <config alg="genie::DummyPXSec">                    Default.xml                       </config>
->>>>>>> 5b3253a2
 
    <!--  ****** CONFIGURATION FOR NUCLEAR ENV. ALGORITHMS ****** -->
    <config alg="genie::NuclearModelMap">             NuclearModelMap.xml             </config>
