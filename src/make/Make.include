#
# Make.include for GENIE Object-Oriented Neutrino Generator
#
# Costas Andreopoulos (Rutherford Lab.) <costas.andreopoulos \at stfc.ac.uk>
#

#-------------------------------------------------------------------
# Read in configure script output
#-------------------------------------------------------------------
# Include file generated by the configure script
# Type './configure --help' for more information

include $(GENIE)/src/make/Make.config

ifndef GOPT_WITH_CXX_USERDEF_FLAGS
 GOPT_WITH_CXX_USERDEF_FLAGS=
endif

#-------------------------------------------------------------------
# Architecture
#-------------------------------------------------------------------
# As defined by ROOT
ARCH      = $(shell root-config --arch)
ARCH_OK   =
IS_MACOSX =

#-------------------------------------------------------------------
# GENIE
#-------------------------------------------------------------------

# GENIE release info
#
GVERSION  = $(shell awk '{print $0}' $(GENIE)/VERSION)

# GENIE paths
#
GENIE_LIB_PATH    := $(GENIE)/lib
GENIE_BIN_PATH    := $(GENIE)/bin
GENIE_SRC_PATH    := $(GENIE)/src
GENIE_CONFIG_PATH := $(GENIE)/config

# GENIE installation paths used with 'make install'
# The $GENIE_INSTALLATION_PATH is determined from ./configure --prefix=...
#
GENIE_LIB_INSTALLATION_PATH     := $(GENIE_INSTALLATION_PATH)/lib
GENIE_BIN_INSTALLATION_PATH     := $(GENIE_INSTALLATION_PATH)/bin
GENIE_INCBASE_INSTALLATION_PATH := $(GENIE_INSTALLATION_PATH)/include
GENIE_INC_INSTALLATION_PATH     := $(GENIE_INCBASE_INSTALLATION_PATH)/GENIE

# GENIE header files base dir
#
GENIE_INCLUDES := -I$(GENIE)/src/

# The following will be appended in the library name
#
GLIBVERSION =
ifeq ($(strip $(GOPT_ENABLE_DYLIBVERSION)),YES)
  GLIBVERSION = -$(GVERSION)
endif

# Look for traces of a previous installation at the specified
# installation location
#
ifeq ($(shell ls $(GENIE_INC_INSTALLATION_PATH) 2>/dev/null ),)
  GENIE_PREVIOUS_INSTALLATION = NO
else
  GENIE_PREVIOUS_INSTALLATION = YES
endif

#-------------------------------------------------------------------
# libxml2
#-------------------------------------------------------------------

# XML lib & include directories

ifdef GOPT_WITH_LIBXML2_INC
XML_INC_DIR = $(GOPT_WITH_LIBXML2_INC)
else
XML_INC_DIR = /usr/include/libxml2
endif

ifdef GOPT_WITH_LIBXML2_LIB
XML_LIB_DIR = $(GOPT_WITH_LIBXML2_LIB)
else
XML_LIB_DIR = /usr/lib
endif

# XML libraries and headers

XML_INCLUDES  := -I$(XML_INC_DIR)
XML_LIBRARIES := -L$(XML_LIB_DIR) -lxml2

#-------------------------------------------------------------------
# log4cpp
#-------------------------------------------------------------------

# log4cpp lib & include directory

ifdef GOPT_WITH_LOG4CPP_INC
LOG_INC_DIR = $(GOPT_WITH_LOG4CPP_INC)
else
LOG_INC_DIR = /usr/local/src/log4cpp/include
endif

ifdef GOPT_WITH_LOG4CPP_LIB
LOG_LIB_DIR = $(GOPT_WITH_LOG4CPP_LIB)
else
LOG_LIB_DIR = /usr/local/lib
endif

# log4cpp libraries and headers

LOG_INCLUDES  := -I$(LOG_INC_DIR)
LOG_LIBRARIES := -L$(LOG_LIB_DIR) -llog4cpp

#-------------------------------------------------------------------
# gsl
#-------------------------------------------------------------------

# gsl libraries and headers

GSL_INCLUDES  := $(shell gsl-config --cflags)
GSL_LIBRARIES := $(shell gsl-config --libs)

#-------------------------------------------------------------------
# libfortran and/or libg2c
#-------------------------------------------------------------------

FORT_LIBRARIES =

ifeq ($(strip $(GOPT_ENABLE_G2C)),YES)
FORT_LIBRARIES = -L$(GOPT_WITH_G2C_LIB) -lg2c
endif

ifeq ($(strip $(GOPT_ENABLE_GFORTRAN)),YES)
FORT_LIBRARIES = -L$(GOPT_WITH_GFORTRAN_LIB) -lgfortran
endif

#-------------------------------------------------------------------
# LHAPDF5/6
#-------------------------------------------------------------------

LHAPDF_LIBRARIES =
LHAPDF_INCLUDES  =

ifeq ($(strip $(GOPT_ENABLE_LHAPDF6)),YES)
LHAPDF_INCLUDES  += -I$(GOPT_WITH_LHAPDF6_INC)
LHAPDF_LIBRARIES += -L$(GOPT_WITH_LHAPDF6_LIB) -lLHAPDF
endif

ifeq ($(strip $(GOPT_ENABLE_LHAPDF5)),YES)
LHAPDF_INCLUDES  += -I$(GOPT_WITH_LHAPDF5_INC)
LHAPDF_LIBRARIES += -L$(GOPT_WITH_LHAPDF5_LIB) -lLHAPDF $(FORT_LIBRARIES)
endif

#-------------------------------------------------------------------
# PYTHIA6
#-------------------------------------------------------------------

PYTHIA6_DIR = $(GOPT_WITH_PYTHIA6_LIB)
PYTHIA6_O   = $(wildcard $(PYTHIA6_DIR)/pythia*.o) # match all vrs

PYTHIA6_LIBRARIES = -L$(PYTHIA6_DIR) -lPythia6 $(PYTHIA6_O)

ifeq ($(strip $(ARCH)),macosx)
PYTHIA6_LIBRARIES  = -L$(PYTHIA6_DIR) -lPythia6
endif

#-------------------------------------------------------------------
# PYTHIA8
#-------------------------------------------------------------------

PYTHIA8_INCLUDES  =
PYTHIA8_LIBRARIES =

ifeq ($(strip $(GOPT_ENABLE_PYTHIA8)),YES)
PYTHIA8_INCLUDES  += -I$(GOPT_WITH_PYTHIA8_INC)
PYTHIA8_LIBRARIES += -L$(GOPT_WITH_PYTHIA8_LIB) -lpythia8
endif

#-------------------------------------------------------------------
# ROOT
#-------------------------------------------------------------------
# ROOT headers and libraries
ROOT_FLAGS     = $(shell root-config --cflags)
ROOT_INCLUDES  = -I$(shell root-config --incdir)
ROOT_LIBRARIES = $(shell root-config --glibs) \
                        -lMinuit -lGeom -lEG -lEGPythia6 -lGenVector
ROOT_VERSION = $(shell root-config --version )
ROOT_MAJOR   = $(shell root-config --version | cut -d. -f1 )

#-------------------------------------------------------------------
# PROFILING / DEBUGING OPTIONS
#-------------------------------------------------------------------
# Linking in the Google Profiling Tool library
#
GPROF_LIBRARIES =
ifeq ($(strip $(GOPT_ENABLE_PROFILER)),YES)
  ifdef GOPT_WITH_PROFILER_LIB
    GPROF_LIBRARIES += -L$(GOPT_WITH_PROFILER_LIB) -lprofiler
  else
    GPROF_LIBRARIES += -L/usr/local/lib -lprofiler
  endif
endif

#-------------------------------------------------------------------
# DOXYGEN
#-------------------------------------------------------------------
# if doc was enabled but DOXYGEN was not set, try a default
#
ifdef GOPT_ENABLE_DOXYGEN_DOC
  ifdef GOPT_WITH_DOXYGEN_PATH
    DOXYGEN=$(GOPT_WITH_DOXYGEN_PATH)/doxygen
  else
    DOXYGEN=doxygen
  endif
endif

#-------------------------------------------------------------------
# Some global variables
#-------------------------------------------------------------------
MAKE   := make
RM      = rm -f
MKDIR   = mkdir -p
CAT     = cat
SYMLINK = ln -sf
COPY    = cp
INSTALL = @INSTALL@

# AR, ARFLAGS and RANLIB are for manipulating an archive
AR        = ar
ARFLAGS   = rv
RANLIB    = ranlib

#-------------------------------------------------------------------
# COMPILER OPTIONS
#-------------------------------------------------------------------

ifeq ($(GOPT_WITH_COMPILER),$(filter $(GOPT_WITH_COMPILER),clang clang++))
  # --clang
  CXX           = clang++
  CC            = clang
  LD            = clang++
else
  ifeq ($(GOPT_WITH_COMPILER),$(filter $(GOPT_WITH_COMPILER),gcc g++))
    # -- gcc
    CXX = g++
    CC  = gcc
    LD  = g++
  else
    $(error GOPT_WITH_COMPILER not set correctly!)
  endif
endif
#check if we're using clang (complicated because g++ is sometimes a clang alias...)
APPLE_CLANG := $(shell $(CXX) -v 2>&1 | sed -n "s/.*clang//p" | cut -d . -f 1)
ifneq ($(APPLE_CLANG),)
USING_CLANG  = YES
endif

# get gcc version & split in '.' delimited tokens (major/minor/revison num.)
CXXVRS      = $(shell $(CXX) -dumpversion)
CXXVRS_MAJ  = $(shell awk 'BEGIN {\
		str="$(CXXVRS)"; split(str, tk, "."); print tk[1]}')
CXXVRS_MIN  = $(shell awk 'BEGIN {\
		str="$(CXXVRS)"; split(str, tk, "."); print tk[2]}')
CXXVRS_REV  = $(shell awk 'BEGIN {\
		str="$(CXXVRS)"; split(str, tk, "."); print tk[3]}')

ifeq ($(CXXVRS_MIN),)
  CXXVRS_MIN = 0
endif

# gcc version >= 4.1.0 ?
GCC_GE_4_1_0  = $(shell awk 'BEGIN {\
		if($(CXXVRS_MAJ)>=4 && $(CXXVRS_MIN)>0) print "YES"}')


# MAC OS X with gcc or clang, 32-bit mode
# ~~~~~~~~~~~~~~~~~~~~~~~~~~~~~~~~~~~~~~~~~~~~~~~~~~~~~~~~~~~~~~~~~~
ifeq ($(strip $(ARCH)),macosx)
ARCH_OK       = YES
IS_MACOSX     = YES
CXXFLAGS      = -pipe -W -Wall -Wno-long-double -fsigned-char -fno-common \
		$(ROOT_FLAGS) \
		$(OPT_WITH_CXX_DEBUG_FLAG) \
		$(OPT_WITH_CXX_OPTIMIZ_FLAG) \
		$(OPT_WITH_CXX_USERDEF_FLAGS)
ifeq ($(strip $(GCC_GE_4_1_0)), YES)
  CXXFLAGS += -Wno-strict-aliasing
endif
ifneq ($(USING_CLANG), YES)
  CXXFLAGS += -flat_namespace
endif
LDFLAGS       = -bind_at_load
SOFLAGS       = -dynamiclib -flat_namespace -single_module -undefined dynamic_lookup
DllSuf       := dylib
DllLinkSuf   := so
StaticLibSuf := a
ObjSuf       := o
SrcSuf       := cxx
FORT         := g77
FORTOPTS     := $(FFLAGS) -g -c -O -DLINUX $(F77INCS) -fno-second-underscore
RANLIB       := ranlib
SOCMD         = $(LD)
OutPutOpt     = -o
SOMINF        =
EXTRALIBS     =
endif


#ifeq ($(strip $(ARCH)),macosx)
#ARCH_OK       = YES
#IS_MACOSX     = YES
#CXXFLAGS      = -pipe -W -Wall -Wno-long-double \
#		-fsigned-char -fno-common -flat_namespace \#
#		$(GOPT_WITH_CXX_DEBUG_FLAG) \
#		$(GOPT_WITH_CXX_OPTIMIZ_FLAG) \
#		$(GOPT_WITH_CXX_USERDEF_FLAGS)
#ifeq ($(strip $(GCC_GE_4_1_0)), YES)
#  CXXFLAGS += -Wno-strict-aliasing -ffriend-injection
#endif
#LDFLAGS       = -bind_at_load
#SOFLAGS       = -dynamiclib -flat_namespace \
#		-single_module -undefined dynamic_lookup
#DllSuf       := dylib
#DllLinkSuf   := so
#StaticLibSuf := a
#ObjSuf       := o
#SrcSuf       := cxx
#FORT         := g77
#FORTOPTS     := $(FFLAGS) -g -c -O -DLINUX $(F77INCS) -fno-second-underscore
#RANLIB       := ranlib
#SOCMD         = $(LD)
#OutPutOpt     = -o
#SOMINF        =
#EXTRALIBS     =
#endif

# MAC OS X with gcc or clang, 64-bit mode
# ~~~~~~~~~~~~~~~~~~~~~~~~~~~~~~~~~~~~~~~~~~~~~~~~~~~~~~~~~~~~~~~~~~
ifeq ($(strip $(ARCH)),macosx64)
OSX_VERSION = $(shell sw_vers | grep 'ProductVersion:' | grep -o '[0-9]*\.[0-9]*\.[0-9]*')
OSXVRS_MAJ  = $(shell awk 'BEGIN {\
		str="$(OSX_VERSION)"; split(str, tk, "."); print tk[1]}')
OSXVRS_MIN  = $(shell awk 'BEGIN {\
		str="$(OSX_VERSION)"; split(str, tk, "."); print tk[2]}')
OSXVRS_REV  = $(shell awk 'BEGIN {\
		str="$(OSX_VERSION)"; split(str, tk, "."); print tk[3]}')
# osx version >= 10.6 ?
OSX_GE_10_6_0  = $(shell awk 'BEGIN {\
		if($(OSXVRS_MAJ)>=10 && $(OSXVRS_MIN)>=6) print "YES"}')
# osx version >= 10.9 ?
OSX_GE_10_9_0  = $(shell awk 'BEGIN {\
		if($(OSXVRS_MAJ)>=10 && $(OSXVRS_MIN)>=9) print "YES"}')
ARCH_OK       = YES
IS_MACOSX     = YES
IS_MACOSX     = YES
CXXFLAGS      = -m64 -pipe -Wshadow -W -Wall -Woverloaded-virtual \
                -fsigned-char -fno-common \
                $(ROOT_FLAGS) \
                $(OPT_WITH_CXX_DEBUG_FLAG) \
                $(OPT_WITH_CXX_OPTIMIZ_FLAG) \
                $(OPT_WITH_CXX_USERDEF_FLAGS)
ifneq ($(strip $(GCC_GE_4_2_1)), YES)
  ifneq ($(USING_CLANG), YES)
    CXXFLAGS   += -flat_namespace
  endif
endif
ifeq ($(GCC_GE_4_1_0),YES)
  ifeq ($(USING_CLANG),YES)
    ifeq ($(OSX_GE_10_9_0),YES)
	CXXFLAGS += -stdlib=libc++ -mmacosx-version-min=10.9
    else
      ifeq ($(OSX_GE_10_6_0),YES)
	CXXFLAGS += -stdlib=libstdc++ -mmacosx-version-min=10.6
      endif
    endif
  endif
  CXXFLAGS += -Wno-strict-aliasing
endif
LDFLAGS       = -bind_at_load
SOFLAGS       = -dynamiclib -flat_namespace \
                -single_module -undefined dynamic_lookup
DllSuf       := dylib
DllLinkSuf   := so
StaticLibSuf := a
ObjSuf       := o
SrcSuf       := cxx
FORT         := g77
FORTOPTS     := $(FFLAGS) -g -c -O -DLINUX $(F77INCS) -fno-second-underscore
RANLIB       := ranlib
SOCMD         = $(LD)
OutPutOpt     = -o
SOMINF        =
EXTRALIBS     =
endif

#ifeq ($(strip $(ARCH)),macosx64)
#ARCH_OK       = YES
#IS_MACOSX     = YES
#CXXFLAGS      = -m64 -pipe -W -Wall \
#		-fsigned-char -fno-common -flat_namespace \
#		$(GOPT_WITH_CXX_DEBUG_FLAG) \
#		$(GOPT_WITH_CXX_OPTIMIZ_FLAG) \
#		$(GOPT_WITH_CXX_USERDEF_FLAGS)
#ifeq ($(strip $(GCC_GE_4_1_0)), YES)
#  CXXFLAGS += -Wno-strict-aliasing -ffriend-injection
#endif
#LDFLAGS       = -bind_at_load
#SOFLAGS       = -dynamiclib -flat_namespace \
#		-single_module -undefined dynamic_lookup
#DllSuf       := dylib
#DllLinkSuf   := so
#StaticLibSuf := a
#ObjSuf       := o
#SrcSuf       := cxx
#FORT         := g77
#FORTOPTS     := $(FFLAGS) -g -c -O -DLINUX $(F77INCS) -fno-second-underscore
#RANLIB       := ranlib
#SOCMD         = $(LD)
#OutPutOpt     = -o
#SOMINF        =
#EXTRALIBS     =
#endif

# LINUX / 32-bit x86 / with gcc
# ~~~~~~~~~~~~~~~~~~~~~~~~~~~~~~~~~~~~~~~~~~~~~~~~~~~~~~~~~~~~~~~~~~
ifeq ($(strip $(ARCH)),linux)
ARCH_OK       = YES
CXXFLAGS      = -W -Wall -fPIC -Wshadow \
		$(ROOT_FLAGS) \
		$(GOPT_WITH_CXX_DEBUG_FLAG) \
		$(GOPT_WITH_CXX_OPTIMIZ_FLAG) \
		$(GOPT_WITH_CXX_USERDEF_FLAGS)
ifeq ($(strip $(GCC_GE_4_1_0)), YES)
  CXXFLAGS += -Wno-strict-aliasing -ffriend-injection
endif
LDFLAGS       = -g -Wl,--no-as-needed -Wl,--no-undefined
SOFLAGS       = -shared
DllSuf       := so
DllLinkSuf   :=
StaticLibSuf := a
ObjSuf       := o
SrcSuf       := cxx
FORT         := g77
FORTOPTS     := $(FFLAGS) -g -c -O -DLINUX $(F77INCS) -fno-second-underscore
RANLIB       := ranlib
SOCMD         = $(LD)
OutPutOpt     = -o
SOMINF        =
EXTRALIBS     = -lnsl
endif

# LINUX / 64-bit x86 / with gcc
# ~~~~~~~~~~~~~~~~~~~~~~~~~~~~~~~~~~~~~~~~~~~~~~~~~~~~~~~~~~~~~~~~~~
ifeq ($(strip $(ARCH)),linuxx8664gcc)
ARCH_OK       = YES
CXXFLAGS      = -W -Wall -fPIC -Wshadow \
		$(ROOT_FLAGS) \
		$(GOPT_WITH_CXX_DEBUG_FLAG) \
		$(GOPT_WITH_CXX_OPTIMIZ_FLAG) \
		$(GOPT_WITH_CXX_USERDEF_FLAGS)
ifeq ($(strip $(GCC_GE_4_1_0)), YES)
  CXXFLAGS += -Wno-strict-aliasing -ffriend-injection
endif
LDFLAGS       = -g -Wl,--no-as-needed -Wl,--no-undefined
SOFLAGS       = -shared
DllSuf       := so
DllLinkSuf   :=
StaticLibSuf := a
ObjSuf       := o
SrcSuf       := cxx
FORT         := g77
FORTOPTS     := $(FFLAGS) -g -c -O -DLINUX $(F77INCS) -fno-second-underscore
RANLIB       := ranlib
SOCMD         = $(LD)
OutPutOpt     = -o
SOMINF        =
EXTRALIBS     = -lnsl
endif

#-------------------------------------------------------------------
# SUMMING-UP
#-------------------------------------------------------------------

# includes and libraries needed to compile programs.

CPP_INCLUDES := \
    $(LINUX_SYS_INCLUDES) \
    $(XML_INCLUDES) \
    $(LOG_INCLUDES) \
    $(ROOT_INCLUDES) \
    $(LHAPDF_INCLUDES) \
    $(GSL_INCLUDES) \
    $(GENIE_INCLUDES)

ROOT_DICT_GEN_INCLUDES := \
    $(LINUX_SYS_INCLUDES) \
    $(XML_INCLUDES) \
    $(LOG_INCLUDES) \
    $(ROOT_INCLUDES) \
    $(PYTHIA8_INCLUDES) \
    $(GENIE_INCLUDES)

LIBRARIES := $(SYSLIBS) \
             $(FORT_LIBRARIES) \
             $(ROOT_LIBRARIES) \
             $(LHAPDF_LIBRARIES) \
             $(PYTHIA6_LIBRARIES) \
<<<<<<< HEAD
             $(LHAPDF_LIBRARIES) \
=======
             $(PYTHIA8_LIBRARIES) \
>>>>>>> ded5c053
             $(XML_LIBRARIES) \
             $(LOG_LIBRARIES) \
             $(GSL_LIBRARIES) \
             $(GPROF_LIBRARIES) \
             $(EXTRALIBS)

# Default compiler and preprocessor flags

CXXFLAGS := $(ENV_CXXFLAGS) $(CXXFLAGS)
CPPFLAGS  = $(CPP_INCLUDES)
CCFLAGS   = $(ROOT_DICT_GEN_INCLUDES)
CFLAGS    = -g

#-------------------------------------------------------------------
# MAKE RULES
#-------------------------------------------------------------------

.SUFFIXES : .inc .cxx

#.cc.o:
#	$(CXX) -c -o $@ $(CXXFLAGS) $(CCFLAGS) $<

#.cxx.o:
#	$(CXX) -c -o $@ $(CXXFLAGS) $(CPPFLAGS) $<

.cc.o:
	$(CXX) -c $(CXXFLAGS) $(CCFLAGS) $<

.cxx.o:
	$(CXX) -c $(CXXFLAGS) $(CPPFLAGS) $<

.C.o:
	$(CXX) -c -o $@ $(CXXFLAGS) $(CPPFLAGS) $<

.c.o:
	$(CC) -c -o $@ $(CXXFLAGS) $(CPPFLAGS) $<

.F.o :
	$(FORT) $(FORTOPTS) -o $@ $<

.f.o :
	$(FORT) $(FORTOPTS) -o $@ $<

.F.a :
	$(FORT) $(FORTOPTS) -o $*.o $<
	$(AR) $(ARFLAGS) $@ $*.o
	$(RANLIB) $@
	$(RM) $*.o

.f.a :
	$(FORT) $(FORTOPTS) -o $*.o $<
	$(AR) $(ARFLAGS) $@ $*.o
	$(RANLIB) $@
	$(RM) $*.o

print-%  : ; @echo $* = $($*)<|MERGE_RESOLUTION|>--- conflicted
+++ resolved
@@ -499,7 +499,6 @@
     $(XML_INCLUDES) \
     $(LOG_INCLUDES) \
     $(ROOT_INCLUDES) \
-    $(PYTHIA8_INCLUDES) \
     $(GENIE_INCLUDES)
 
 LIBRARIES := $(SYSLIBS) \
@@ -507,11 +506,6 @@
              $(ROOT_LIBRARIES) \
              $(LHAPDF_LIBRARIES) \
              $(PYTHIA6_LIBRARIES) \
-<<<<<<< HEAD
-             $(LHAPDF_LIBRARIES) \
-=======
-             $(PYTHIA8_LIBRARIES) \
->>>>>>> ded5c053
              $(XML_LIBRARIES) \
              $(LOG_LIBRARIES) \
              $(GSL_LIBRARIES) \
